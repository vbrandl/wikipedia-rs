--- conflicted
+++ resolved
@@ -14,18 +14,11 @@
 [features]
 default = ["http-client", "async"]
 http-client = ["reqwest", "url"]
-async = ["futures"]
+async = ["async-trait"]
 
 [dependencies]
-<<<<<<< HEAD
-serde_json = "1.0.35"
-reqwest = { version = "0.9.8", optional = true }
-url = { version = "1.7.2", optional = true }
-failure = "0.1.5"
-futures = { version = "0.1.28", optional = true }
-=======
 serde_json = "1.0.138"
 reqwest = { version = "0.12.2", optional = true, features = ["blocking"] }
 url = { version = "2.5.4", optional = true }
 thiserror = "2.0.11"
->>>>>>> c74f84df
+async-trait = { version = "0.1.88", optional = true }