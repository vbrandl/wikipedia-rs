<<<<<<< HEAD
use crate::WikiResponse;
=======
>>>>>>> c74f84df
use std::marker::PhantomData;
use std::vec::IntoIter;

use serde_json::Value;

use super::{http, Page, Result};
<<<<<<< HEAD
=======

pub type IterElems = Vec<(String, String)>;
>>>>>>> c74f84df

pub struct Iter<'a, A: 'a + http::HttpClient, B: IterItem> {
    page: &'a Page<'a, A>,
    inner: IntoIter<Value>,
    cont: Option<Vec<(String, String)>>,
    phantom: PhantomData<B>,
}

impl<'a, A: http::HttpClient, B: IterItem> Iter<'a, A, B> {
    pub fn new(page: &'a Page<A>) -> Result<Iter<'a, A, B>> {
        let (array, cont) = B::request_next(page, &None)?;
        Ok(Iter {
            page,
            inner: array.into_iter(),
            cont,
            phantom: PhantomData,
        })
    }

    fn fetch_next(&mut self) -> Result<()> {
        if self.cont.is_some() {
            let (array, cont) = B::request_next(self.page, &self.cont)?;
            self.inner = array.into_iter();
            self.cont = cont;
        }
        Ok(())
    }
}

impl<A: http::HttpClient, B: IterItem> Iterator for Iter<'_, A, B> {
    type Item = B;
    fn next(&mut self) -> Option<Self::Item> {
        match self.inner.next() {
            Some(ref v) => B::from_value(v),
            None => match self.cont {
                Some(_) => match self.fetch_next() {
                    Ok(_) => self.inner.next().and_then(|x| B::from_value(&x)),
                    Err(_) => None,
                },
                None => None,
            },
        }
    }
}

pub trait IterItem: Sized {
    fn request_next<A: http::HttpClient>(
        page: &Page<A>,
<<<<<<< HEAD
        cont: &Option<Vec<(String, String)>>,
    ) -> Result<WikiResponse>;
=======
        cont: &Option<IterElems>,
    ) -> Result<(Vec<Value>, Option<IterElems>)>;
>>>>>>> c74f84df
    fn from_value(value: &Value) -> Option<Self>;
}

#[derive(Debug, PartialEq)]
pub struct Image {
    pub url: String,
    pub title: String,
    pub description_url: String,
}

impl IterItem for Image {
    fn request_next<A: http::HttpClient>(
        page: &Page<A>,
<<<<<<< HEAD
        cont: &Option<Vec<(String, String)>>,
    ) -> Result<WikiResponse> {
        page.request_images(&cont)
=======
        cont: &Option<IterElems>,
    ) -> Result<(Vec<Value>, Option<IterElems>)> {
        page.request_images(cont)
>>>>>>> c74f84df
    }

    fn from_value(value: &Value) -> Option<Image> {
        let obj = value.as_object()?;

        let title = obj
            .get("title")
            .and_then(|x| x.as_str())
            .unwrap_or("")
            .to_owned();
        let url = obj
            .get("imageinfo")
            .and_then(|x| x.as_array())
            .and_then(|x| x.iter().next())
            .and_then(|x| x.as_object())
            .and_then(|x| x.get("url"))
            .and_then(|x| x.as_str())
            .unwrap_or("")
            .to_owned();
        let description_url = obj
            .get("imageinfo")
            .and_then(|x| x.as_array())
            .and_then(|x| x.iter().next())
            .and_then(|x| x.as_object())
            .and_then(|x| x.get("descriptionurl"))
            .and_then(|x| x.as_str())
            .unwrap_or("")
            .to_owned();

        Some(Image {
            url: url.to_owned(),
            title: title.to_owned(),
            description_url: description_url.to_owned(),
        })
    }
}

#[derive(Debug, PartialEq)]
pub struct Reference {
    pub url: String,
}

impl IterItem for Reference {
    fn request_next<A: http::HttpClient>(
        page: &Page<A>,
<<<<<<< HEAD
        cont: &Option<Vec<(String, String)>>,
    ) -> Result<WikiResponse> {
        page.request_extlinks(&cont)
=======
        cont: &Option<IterElems>,
    ) -> Result<(Vec<Value>, Option<IterElems>)> {
        page.request_extlinks(cont)
>>>>>>> c74f84df
    }

    fn from_value(value: &Value) -> Option<Reference> {
        value
            .as_object()
            .and_then(|x| x.get("*"))
            .and_then(|x| x.as_str())
            .map(|s| Reference {
                url: if s.starts_with("http:") {
                    s.to_owned()
                } else {
                    format!("http:{}", s)
                },
            })
    }
}

#[derive(Debug, PartialEq)]
pub struct Link {
    pub title: String,
}

impl IterItem for Link {
    fn request_next<A: http::HttpClient>(
        page: &Page<A>,
        cont: &Option<Vec<(String, String)>>,
<<<<<<< HEAD
    ) -> Result<WikiResponse> {
        page.request_links(&cont)
=======
    ) -> Result<(Vec<Value>, Option<Vec<(String, String)>>)> {
        page.request_links(cont)
>>>>>>> c74f84df
    }

    fn from_value(value: &Value) -> Option<Link> {
        value
            .as_object()
            .and_then(|x| x.get("title"))
            .and_then(|x| x.as_str())
            .map(|s| Link {
                title: s.to_owned(),
            })
    }
}

#[derive(Debug, PartialEq)]
pub struct LangLink {
    /// The language ID
    pub lang: String,

    /// The page title in this language, may be `None` if undefined
    pub title: Option<String>,
}

impl IterItem for LangLink {
    fn request_next<A: http::HttpClient>(
        page: &Page<A>,
        cont: &Option<Vec<(String, String)>>,
<<<<<<< HEAD
    ) -> Result<WikiResponse> {
        page.request_langlinks(&cont)
=======
    ) -> Result<(Vec<Value>, Option<Vec<(String, String)>>)> {
        page.request_langlinks(cont)
>>>>>>> c74f84df
    }

    fn from_value(value: &Value) -> Option<LangLink> {
        value.as_object().map(|l| LangLink {
            lang: l.get("lang").unwrap().as_str().unwrap().into(),
            title: l.get("*").and_then(|n| n.as_str()).map(|n| n.into()),
        })
    }
}

#[derive(Debug, PartialEq)]
pub struct Category {
    pub title: String,
}

impl IterItem for Category {
    fn request_next<A: http::HttpClient>(
        page: &Page<A>,
        cont: &Option<Vec<(String, String)>>,
<<<<<<< HEAD
    ) -> Result<WikiResponse> {
        page.request_categories(&cont)
=======
    ) -> Result<(Vec<Value>, Option<Vec<(String, String)>>)> {
        page.request_categories(cont)
>>>>>>> c74f84df
    }

    fn from_value(value: &Value) -> Option<Category> {
        value
            .as_object()
            .and_then(|x| x.get("title"))
            .and_then(|x| x.as_str())
            .map(|s| Category {
                title: if let Some(st) = s.strip_prefix("Category: ") {
                    st.to_owned()
                } else {
                    s.to_owned()
                },
            })
    }
}<|MERGE_RESOLUTION|>--- conflicted
+++ resolved
@@ -1,18 +1,11 @@
-<<<<<<< HEAD
-use crate::WikiResponse;
-=======
->>>>>>> c74f84df
 use std::marker::PhantomData;
 use std::vec::IntoIter;
 
 use serde_json::Value;
 
 use super::{http, Page, Result};
-<<<<<<< HEAD
-=======
 
 pub type IterElems = Vec<(String, String)>;
->>>>>>> c74f84df
 
 pub struct Iter<'a, A: 'a + http::HttpClient, B: IterItem> {
     page: &'a Page<'a, A>,
@@ -61,13 +54,8 @@
 pub trait IterItem: Sized {
     fn request_next<A: http::HttpClient>(
         page: &Page<A>,
-<<<<<<< HEAD
-        cont: &Option<Vec<(String, String)>>,
-    ) -> Result<WikiResponse>;
-=======
         cont: &Option<IterElems>,
     ) -> Result<(Vec<Value>, Option<IterElems>)>;
->>>>>>> c74f84df
     fn from_value(value: &Value) -> Option<Self>;
 }
 
@@ -81,15 +69,9 @@
 impl IterItem for Image {
     fn request_next<A: http::HttpClient>(
         page: &Page<A>,
-<<<<<<< HEAD
-        cont: &Option<Vec<(String, String)>>,
-    ) -> Result<WikiResponse> {
-        page.request_images(&cont)
-=======
         cont: &Option<IterElems>,
     ) -> Result<(Vec<Value>, Option<IterElems>)> {
         page.request_images(cont)
->>>>>>> c74f84df
     }
 
     fn from_value(value: &Value) -> Option<Image> {
@@ -135,15 +117,9 @@
 impl IterItem for Reference {
     fn request_next<A: http::HttpClient>(
         page: &Page<A>,
-<<<<<<< HEAD
-        cont: &Option<Vec<(String, String)>>,
-    ) -> Result<WikiResponse> {
-        page.request_extlinks(&cont)
-=======
         cont: &Option<IterElems>,
     ) -> Result<(Vec<Value>, Option<IterElems>)> {
         page.request_extlinks(cont)
->>>>>>> c74f84df
     }
 
     fn from_value(value: &Value) -> Option<Reference> {
@@ -155,7 +131,7 @@
                 url: if s.starts_with("http:") {
                     s.to_owned()
                 } else {
-                    format!("http:{}", s)
+                    format!("http:{s}")
                 },
             })
     }
@@ -170,13 +146,8 @@
     fn request_next<A: http::HttpClient>(
         page: &Page<A>,
         cont: &Option<Vec<(String, String)>>,
-<<<<<<< HEAD
-    ) -> Result<WikiResponse> {
-        page.request_links(&cont)
-=======
     ) -> Result<(Vec<Value>, Option<Vec<(String, String)>>)> {
         page.request_links(cont)
->>>>>>> c74f84df
     }
 
     fn from_value(value: &Value) -> Option<Link> {
@@ -203,13 +174,8 @@
     fn request_next<A: http::HttpClient>(
         page: &Page<A>,
         cont: &Option<Vec<(String, String)>>,
-<<<<<<< HEAD
-    ) -> Result<WikiResponse> {
-        page.request_langlinks(&cont)
-=======
     ) -> Result<(Vec<Value>, Option<Vec<(String, String)>>)> {
         page.request_langlinks(cont)
->>>>>>> c74f84df
     }
 
     fn from_value(value: &Value) -> Option<LangLink> {
@@ -229,13 +195,8 @@
     fn request_next<A: http::HttpClient>(
         page: &Page<A>,
         cont: &Option<Vec<(String, String)>>,
-<<<<<<< HEAD
-    ) -> Result<WikiResponse> {
-        page.request_categories(&cont)
-=======
     ) -> Result<(Vec<Value>, Option<Vec<(String, String)>>)> {
         page.request_categories(cont)
->>>>>>> c74f84df
     }
 
     fn from_value(value: &Value) -> Option<Category> {
